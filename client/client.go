--- conflicted
+++ resolved
@@ -16,12 +16,9 @@
 import (
 	"github.com/ghodss/yaml"
 
+	"github.com/kubernetes/deployment-manager/client/registry"
 	"github.com/kubernetes/deployment-manager/expandybird/expander"
-<<<<<<< HEAD
 	"github.com/kubernetes/deployment-manager/manager/manager"
-=======
-	"github.com/kubernetes/deployment-manager/client/registry"
->>>>>>> ec2327df
 
 	"bytes"
 	"encoding/json"
@@ -39,11 +36,11 @@
 )
 
 var (
-	action  = flag.String("action", "deploy", "expand | deploy | list | get | delete | update | listtypes | listtypeinstances | types")
-	name    = flag.String("name", "", "Name of template or deployment")
-	service = flag.String("service", "http://localhost:8080", "URL for deployment manager")
+	action        = flag.String("action", "deploy", "expand | deploy | list | get | delete | update | listtypes | listtypeinstances | types")
+	name          = flag.String("name", "", "Name of template or deployment")
+	service       = flag.String("service", "http://localhost:8080", "URL for deployment manager")
 	type_registry = flag.String("type_registry", "kubernetes/deployment-manager", "Type registry [owner/repo], defaults to kubernetes/deployment-manager/")
-	binary  = flag.String("binary", "../expandybird/expansion/expansion.py",
+	binary        = flag.String("binary", "../expandybird/expansion/expansion.py",
 		"Path to template expansion binary")
 
 	properties = flag.String("properties", "", "Properties to use when deploying a type")
@@ -64,7 +61,7 @@
 	switch *action {
 	case "types":
 		s := strings.Split(*type_registry, "/")
- 		git := registry.NewGithubRegistry(s[0], s[1])
+		git := registry.NewGithubRegistry(s[0], s[1])
 		types, err := git.List()
 		if err != nil {
 			log.Fatalf("Cannot list %v err")
@@ -75,7 +72,7 @@
 			downloadURL, err := git.GetURL(t)
 			if err != nil {
 				log.Printf("Failed to get download URL for %s:%s", t.Name, t.Version)
-			} 
+			}
 			log.Printf("\tdownload URL: %s", downloadURL)
 		}
 
